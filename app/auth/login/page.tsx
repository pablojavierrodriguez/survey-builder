--- conflicted
+++ resolved
@@ -175,32 +175,9 @@
               ) : (
                 "Sign In"
               )}
-<<<<<<< HEAD
             </Button>
           </form>
 
-          {/* Demo credentials for testing - remove in production */}
-          <div className="border-t border-slate-200 dark:border-slate-700 pt-4">
-            <div className="bg-amber-50 dark:bg-amber-900/20 border border-amber-200 dark:border-amber-800 rounded-lg p-3">
-              <h4 className="text-sm font-medium text-amber-800 dark:text-amber-200 mb-2">Demo Credentials</h4>
-              <div className="text-xs text-amber-700 dark:text-amber-300 space-y-1">
-                <p><strong>Admin:</strong> admin / admin123</p>
-                <p><strong>Viewer:</strong> viewer / viewer123</p>
-              </div>
-=======
-              <Button
-                type="submit"
-                className="w-full bg-gradient-to-r from-blue-600 to-blue-500 hover:from-blue-700 hover:to-blue-600 text-white font-medium h-11"
-                disabled={isLoading}
-              >
-                {isLoading ? "Signing in..." : "Sign In"}
-              </Button>
-            </form>
-
-            {/* Demo credentials for testing - remove in production */}
-            <div className="border-t border-slate-200 dark:border-slate-700 pt-4">
-              
->>>>>>> 04a1bf3a
             </div>
           </div>
 
